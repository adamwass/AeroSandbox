import casadi as cas
from typing import Union, List, Dict, Callable
<<<<<<< HEAD
import aerosandbox.numpy as np
import pytest
=======
import numpy as np
>>>>>>> b92dfbe0
import json


class Opti(cas.Opti):
    """
    The base class for mathematical optimization. For detailed usage, see the docstrings in:
        * Opti.variable()
        * Opti.subject_to()
        * Opti.parameter()
        * Opti.solve()

    Example usage is as follows:

    >>> opti = asb.Opti() # Initializes an optimization environment
    >>> x = opti.variable(init_guess=5) # Initializes a new variable in that environment
    >>> f = x ** 2 # Evaluates a (in this case, nonlinear) function based on a variable
    >>> opti.subject_to(x > 3) # Adds a constraint to be enforced
    >>> opti.minimize(f) # Sets the objective function as f
    >>> sol = opti.solve() # Solves the problem using CasADi and IPOPT backend
    >>> print(sol.value(x)) # Prints the value of x at the optimum.
    """

    def __init__(self,
                 variable_categories_to_freeze: List[str] = [],
                 cache_filename: str = None,
                 load_frozen_variables_from_cache: bool = False,
                 save_to_cache_on_solve: bool = False,
                 ignore_violated_parametric_constraints: bool = False,
                 ):

        # Parent class initialization
        super().__init__()

        # Initialize class variables
        self.variable_categories_to_freeze = variable_categories_to_freeze
        self.cache_filename = cache_filename
        self.load_frozen_variables_from_cache = load_frozen_variables_from_cache  # TODO load and start tracking
        self.save_to_cache_on_solve = save_to_cache_on_solve
        self.ignore_violated_parametric_constraints = ignore_violated_parametric_constraints

        # Start tracking variables and categorize them.
        self.variables_categorized = {}  # key: value :: category name [str] : list of variables [list]

    def variable(self,
                 init_guess: Union[float, np.ndarray],
                 n_vars: int = None,
                 scale: float = None,
                 freeze: bool = False,
                 log_transform: bool = False,
                 category: str = "Uncategorized",
                 lower_bound: float = None,
                 upper_bound: float = None,
                 ) -> cas.MX:
        """
        Initializes a new decision variable (or vector of decision variables). You must pass an initial guess (
        `init_guess`) upon defining a new variable. Dimensionality is inferred from this initial guess, but it can be
        overridden; see below for syntax.

        It is highly, highly recommended that you provide a scale (`scale`) for each variable, especially for
        nonconvex problems, although this is not strictly required.

        Args:

            init_guess: Initial guess for the optimal value of the variable being initialized. This is where in the
            design space the optimizer will start looking.

                This can be either a float or a NumPy ndarray; the dimension of the variable (i.e. scalar,
                vector) that is created will be automatically inferred from the shape of the initial guess you
                provide here. (Although it can also be overridden using the `n_vars` parameter; see below.)

                For scalar variables, your initial guess should be a float:

                >>> opti = asb.Opti()
                >>> scalar_var = opti.variable(init_guess=5) # Initializes a scalar variable at a value of 5

                For vector variables, your initial guess should be either:

                    * a float, in which case you must pass the length of the vector as `n_vars`, otherwise a scalar
                    variable will be created:

                    >>> opti = asb.Opti()
                    >>> vector_var = opti.variable(init_guess=5, n_vars=10) # Initializes a vector variable of length
                    >>> # 10, with all 10 elements set to an initial guess of 5.

                    * a NumPy ndarray, in which case each element will be initialized to the corresponding value in
                    the given array:

                    >>> opti = asb.Opti()
                    >>> vector_var = opti.variable(init_guess=np.linspace(0, 5, 10)) # Initializes a vector variable of
                    >>> # length 10, with all 10 elements initialized to linearly vary between 0 and 5.

                In the case where the variable is to be log-transformed (see `log_transform`), the initial guess
                should not be log-transformed as well - just supply the initial guess as usual. (Log-transform of the
                initial guess happens under the hood.) The initial guess must, of course, be a positive number in
                this case.

            n_vars: [Optional] Used to manually override the dimensionality of the variable to create; if not
            provided, the dimensionality of the variable is inferred from the initial guess `init_guess`.

                The only real case where you need to use this argument would be if you are initializing a vector
                variable to a scalar value, but you don't feel like using `init_guess=value * np.ones(n_vars)`.
                For example:

                    >>> opti = asb.Opti()
                    >>> vector_var = opti.variable(init_guess=5, n_vars=10) # Initializes a vector variable of length
                    >>> # 10, with all 10 elements set to an initial guess of 5.

            scale: [Optional] Approximate scale of the variable.

                For example, if you're optimizing the design of a automobile and setting the tire diameter as an
                optimization variable, you might choose `scale=0.5`, corresponding to 0.5 meters.

                Properly scaling your variables can have a huge impact on solution speed (or even if the optimizer
                converges at all). Although most modern second-order optimizers (such as IPOPT, used here) are
                theoretically scale-invariant, numerical precision issues due to floating-point arithmetic can make
                solving poorly-scaled problems really difficult or impossible. See here for more info:
                https://web.casadi.org/blog/nlp-scaling/

                If not specified, the code will try to pick a sensible value by defaulting to the `init_guess`.

            freeze: [Optional] This boolean tells the optimizer to "freeze" the variable at a specific value. In
            order to select the determine to freeze the variable at, the optimizer will use the following logic:

                    * If you initialize a new variable with the parameter `freeze=True`: the optimizer will freeze
                    the variable at the value of initial guess.

                        >>> opti = Opti()
                        >>> my_var = opti.variable(init_guess=5, freeze=True) # This will freeze my_var at a value of 5.

                    * If the Opti instance is associated with a cache file, and you told it to freeze a specific
                    category(s) of variables that your variable is a member of, and you didn't manually specify to
                    freeze the variable: the variable will be frozen based on the value in the cache file (and ignore
                    the `init_guess`). Example:

                        >>> opti = Opti(cache_filename="my_file.json", variable_categories_to_freeze=["Wheel Sizing"])
                        >>> # Assume, for example, that `my_file.json` was from a previous run where my_var=10.
                        >>> my_var = opti.variable(init_guess=5, category="Wheel Sizing")
                        >>> # This will freeze my_var at a value of 10 (from the cache file, not the init_guess)

                    * If the Opti instance is associated with a cache file, and you told it to freeze a specific
                    category(s) of variables that your variable is a member of, but you then manually specified that
                    the variable should be frozen: the variable will once again be frozen at the value of `init_guess`:

                        >>> opti = Opti(cache_filename="my_file.json", variable_categories_to_freeze=["Wheel Sizing"])
                        >>> # Assume, for example, that `my_file.json` was from a previous run where my_var=10.
                        >>> my_var = opti.variable(init_guess=5, category="Wheel Sizing", freeze=True)
                        >>> # This will freeze my_var at a value of 5 (`freeze` overrides category loading.)

            Motivation for freezing variables:

                The ability to freeze variables is exceptionally useful when designing engineering systems. Let's say
                we're designing an airplane. In the beginning of the design process, we're doing "clean-sheet" design
                - any variable is up for grabs for us to optimize on, because the airplane doesn't exist yet!
                However, the farther we get into the design process, the more things get "locked in" - we may have
                ordered jigs, settled on a wingspan, chosen an engine, et cetera. So, if something changes later (
                let's say that we discover that one of our assumptions was too optimistic halfway through the design
                process), we have to make up for that lost margin using only the variables that are still free. To do
                this, we would freeze the variables that are already decided on.

                By categorizing variables, you can also freeze entire categories of variables. For example,
                you can freeze all of the wing design variables for an airplane but leave all of the fuselage
                variables free.

                This idea of freezing variables can also be used to look at off-design performance - freeze a
                design, but change the operating conditions.

            log_transform: [Optional] Advanced use only. A flag of whether to internally-log-transform this variable
            before passing it to the optimizer. Good for known positive engineering quantities that become nonsensical
            if negative (e.g. mass). Log-transforming these variables can also help maintain convexity.

            category: [Optional] What category of variables does this belong to?

        Usage notes:

            When using vector variables, individual components of this vector of variables can be accessed via normal
            indexing. Example:
                >>> opti = asb.Opti()
                >>> my_var = opti.variable(n_vars = 5)
                >>> opti.subject_to(my_var[3] >= my_var[2])  # This is a valid way of indexing
                >>> my_sum = asb.sum(my_var)  # This will sum up all elements of `my_var`

        Returns:
            The variable itself as a symbolic CasADi variable (MX type).

        """
        ### Set defaults
        if n_vars is None:  # Infer dimensionality from init_guess if it is not provided
            n_vars = np.length(init_guess)
        if scale is None:  # Infer a scale from init_guess if it is not provided
            if log_transform:
                scale = 1
            else:
                scale = np.mean(np.fabs(init_guess))  # Initialize the scale to a heuristic based on the init_guess
                if scale == 0:  # If that heuristic leads to a scale of 0, use a scale of 1 instead.
                    scale = 1

                scale = np.fabs(
                    np.where(
                        init_guess != 0,
                        init_guess,
                        1
                    ))

        # Validate the inputs
        if log_transform:
            if np.any(init_guess <= 0):
                raise ValueError(
                    "If you are initializing a log-transformed variable, the initial guess(es) must all be positive.")
        if np.any(scale <= 0):
            raise ValueError("The 'scale' argument must be a positive number.")

        # If the variable is in a category to be frozen, fix the variable at the initial guess.
        is_manually_frozen = freeze
        if category in self.variable_categories_to_freeze:
            freeze = True

        # If the variable is to be frozen, return the initial guess. Otherwise, define the variable using CasADi symbolics.
        if freeze:
            var = self.parameter(n_params=n_vars, value=init_guess)
        else:
            if not log_transform:
                var = scale * super().variable(n_vars)
                self.set_initial(var, init_guess)
            else:
                log_scale = scale / init_guess
                log_var = log_scale * super().variable(n_vars)
                var = np.exp(log_var)
                self.set_initial(log_var, np.log(init_guess))

        # Track the variable
        if category not in self.variables_categorized:  # Add a category if it does not exist
            self.variables_categorized[category] = []
        self.variables_categorized[category].append(var)
        var.is_manually_frozen = is_manually_frozen

        # Apply bounds
        if lower_bound is not None:
            self.subject_to(var >= lower_bound)
        if upper_bound is not None:
            self.subject_to(var <= upper_bound)

        return var

    def subject_to(self,
                   constraint: Union[cas.MX, bool, List],
                   ) -> cas.MX:
        """
        Initialize a new equality or inequality constraint(s).

        Args:
            constraint: A constraint that you want to hold true at the optimum.

                Inequality example:
                >>> x = opti.variable()
                >>> opti.subject_to(x >= 5)

                Equality example; also showing that you can directly constrain functions of variables:
                >>> x = opti.variable()
                >>> f = np.sin(x)
                >>> opti.subject_to(f == 0.5)

                You can also pass in a list of multiple constraints using list syntax. For example:
                >>> x = opti.variable()
                >>> opti.subject_to([
                >>>     x >= 5,
                >>>     x <= 10
                >>> ])

        Returns: The dual variable associated with the new constraint. If the `constraint` input is a list, returns
            a list of dual variables.

        """
        # Determine whether you're dealing with a single (possibly vectorized) constraint or a list of constraints.
        # If the latter, recursively apply them.
        if type(constraint) in (list, tuple):
            return [
                self.subject_to(each_constraint)  # return the dual of each constraint
                for each_constraint in constraint
            ]

        # If it's a proper constraint (MX-type and non-parametric),
        # pass it into the parent class Opti formulation and be done with it.
        if isinstance(constraint, cas.MX) and not self.advanced.is_parametric(constraint):
            super().subject_to(constraint)
            dual = self.dual(constraint)

            return dual
        else:  # Constraint is not valid because it is not MX type or is parametric.
            try:
                constraint_satisfied = np.all(self.value(constraint))
            except:
                raise TypeError(f"""Opti.subject_to could not determine the truthiness of your constraint, and it
                    doesn't appear to be a symbolic type or a boolean type. You supplied the following constraint:
                    {constraint}""")

            if constraint_satisfied or self.ignore_violated_parametric_constraints:
                # If the constraint(s) always evaluates True (e.g. if you enter "5 > 3"), skip it.
                # This allows you to toggle frozen variables without causing problems with setting up constraints.
                return None  # dual of an always-true constraint doesn't make sense to evaluate.
            else:
                # If any of the constraint(s) are always False (e.g. if you enter "5 < 3"), raise an error.
                # This indicates that the problem is infeasible as-written, likely because the user has frozen too
                # many decision variables using the Opti.variable(freeze=True) syntax.
                raise RuntimeError(f"""The problem is infeasible due to a constraint that always evaluates False. 
                This can happen if you've frozen too many decision variables, leading to an overconstrained problem.""")

    def parameter(self,
                  value: Union[float, np.ndarray] = 0.,
                  n_params: int = None,
                  ) -> cas.MX:
        """
        Initializes a new parameter (or vector of parameters). You must pass a value (`value`) upon defining a new
        parameter. Dimensionality is inferred from this valXPue, but it can be overridden; see below for syntax.

        Args:

            value: Value to set the new parameter to.

                This can either be a float or a NumPy ndarray; the dimension of the parameter (i.e. scalar,
                vector) that is created will be automatically inferred from the shape of the value you provide here.
                (Although it can be overridden using the `n_params` parameter; see below.)

                For scalar parameters, your value should be a float:
                >>> opti = asb.Opti()
                >>> scalar_param = opti.parameter(value=5) # Initializes a scalar parameter and sets its value to 5.

                For vector variables, your value should be either:

                    * a float, in which case you must pass the length of the vector as `n_params`, otherwise a scalar
                    parameter will be created:

                    >>> opti = asb.Opti()
                    >>> vector_param = opti.parameter(value=5, n_params=10) # Initializes a vector parameter of length
                    >>> # 10, with all 10 elements set to value of 5.

                    * a NumPy ndarray, in which case each element will be set to the corresponding value in the given
                    array:

                    >>> opti = asb.Opti()
                    >>> vector_param = opti.parameter(value=np.linspace(0, 5, 10)) # Initializes a vector parameter of
                    >>> # length 10, with all 10 elements set to a value varying from 0 to 5.

            n_vars: [Optional] Used to manually override the dimensionality of the parameter to create; if not
            provided, the dimensionality of the parameter is inferred from `value`.

                The only real case where you need to use this argument would be if you are initializing a vector
                parameter to a scalar value, but you don't feel like using `value=my_value * np.ones(n_vars)`.
                For example:

                    >>> opti = asb.Opti()
                    >>> vector_var = opti.parameter(value=5, n_vars=10) # Initializes a vector parameter of length
                    >>> # 10, with all 10 elements set to a value of 5.

        Returns:
            The parameter itself as a symbolic CasADi variable (MX type).

        """
        # Infer dimensionality from value if it is not provided
        if n_params is None:
            n_params = np.length(value)

        # Create the parameter
        param = super().parameter(n_params)

        # Set the value of the parameter
        self.set_value(param, value)

        return param

    def save_solution(self):
        if self.cache_filename is None:
            raise ValueError("""In order to use the save feature, you need to supply a filepath for the cache upon
                   initialization of this instance of the Opti stack. For example: Opti(cache_filename = "cache.json")""")

        # Write a function that tries to turn an iterable into a JSON-serializable list
        def try_to_put_in_list(iterable):
            try:
                return list(iterable)
            except TypeError:
                return iterable

        # Build up a dictionary of all the variables
        solution_dict = {}
        for category, category_variables in self.variables_categorized.items():
            category_values = [
                try_to_put_in_list(self.value(variable))
                for variable in category_variables
            ]

            solution_dict[category] = category_values

        # Write the dictionary to file
        with open(self.cache_filename, "w+") as f:
            json.dump(
                solution_dict,
                fp=f,
                indent=4
            )

        return solution_dict

    def get_solution_dict_from_cache(self):
        if self.cache_filename is None:
            raise ValueError("""In order to use the load feature, you need to supply a filepath for the cache upon
                   initialization of this instance of the Opti stack. For example: Opti(cache_filename = "cache.json")""")

        with open(self.cache_filename, "r") as f:
            solution_dict = json.load(fp=f)

        # Turn all vectorized variables back into NumPy arrays
        for category in solution_dict:
            for i, var in enumerate(solution_dict[category]):
                solution_dict[category][i] = np.array(var)

        return solution_dict

    def solve(self,
              parameter_mapping: Dict[cas.MX, float] = None,
              max_iter: int = 3000,
              callback: Callable = None,
              solver: str = 'ipopt'
              ) -> cas.OptiSol:
        """
        Solve the optimization problem.

        Args:
            parameter_mapping: [Optional] Allows you to specify values for parameters.
                Dictionary where the key is the parameter and the value is the value to be set to.

                Example:
                    >>> opti = asb.Opti()
                    >>> x = opti.variable()
                    >>> p = opti.parameter()
                    >>> opti.minimize(x ** 2)
                    >>> opti.subject_to(x >= p)
                    >>> sol = opti.solve(
                    >>>     {
                    >>>         p: 5 # Sets the value of parameter p to 5, then solves.
                    >>>     }
                    >>> )

            max_iter: [Optional] The maximum number of iterations allowed before giving up.

            callback: [Optional] A function to be called at each iteration of the optimization algorithm.
                Useful for printing progress or displaying intermediate results.

                The callback function `func` should have the syntax `func(iteration_number)`, where iteration_number
                is an integer corresponding to the current iteration number. In order to access intermediate quantities
                of optimization variables, use the `Opti.debug.value(x)` syntax for each variable `x`.

            solve: [Optional] Which optimization backend do you wish to use? [str] Only tested with "ipopt".

        Returns: An OptiSol object that contains the solved optimization problem. To extract values, use
            OptiSol.value(variable).

            Example:
                >>> sol = opti.solve()
                >>> x_opt = sol.value(x) # Get the value of variable x at the optimum.

        """
        if parameter_mapping is None:
            parameter_mapping = {}

        # If you're loading frozen variables from cache, do it here:
        if self.load_frozen_variables_from_cache:
            solution_dict = self.get_solution_dict_from_cache()
            for category in self.variable_categories_to_freeze:
                category_variables = self.variables_categorized[category]
                category_values = solution_dict[category]

                if len(category_variables) != len(category_values):
                    raise RuntimeError("""Problem with loading cached solution: it looks like new variables have been
                    defined since the cached solution was saved (or variables were defined in a different order). 
                    Because of this, the cache cannot be loaded. 
                    Re-run the original optimization study to regenerate the cached solution.""")

                for var, val in zip(category_variables, category_values):
                    if not var.is_manually_frozen:
                        parameter_mapping = {
                            **parameter_mapping,
                            var: val
                        }

        # Map any parameters to needed values
        for k, v in parameter_mapping.items():
            size_k = np.product(k.shape)
            size_v = np.product(v.shape)
            if size_k != size_v:
                raise RuntimeError("""Problem with loading cached solution: it looks like the length of a vectorized 
                variable has changed since the cached solution was saved (or variables were defined in a different order). 
                Because of this, the cache cannot be loaded. 
                Re-run the original optimization study to regenerate the cached solution.""")

            self.set_value(k, v)

        # Set solver settings.
        p_opts = {}
        s_opts = {}
        s_opts["max_iter"] = max_iter
        s_opts["mu_strategy"] = "adaptive"
        self.solver(solver, p_opts, s_opts)  # Default to IPOPT solver

        # Set the callback
        if callback is not None:
            self.callback(callback)

        # Do the actual solve
        sol = super().solve()

        if self.save_to_cache_on_solve:
            self.save_solution()

        return sol


if __name__ == '__main__':
    import pytest
    pytest.main()<|MERGE_RESOLUTION|>--- conflicted
+++ resolved
@@ -1,11 +1,6 @@
 import casadi as cas
 from typing import Union, List, Dict, Callable
-<<<<<<< HEAD
-import aerosandbox.numpy as np
-import pytest
-=======
 import numpy as np
->>>>>>> b92dfbe0
 import json
 
 
