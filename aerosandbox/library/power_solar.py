import aerosandbox.numpy as np


def solar_flux_outside_atmosphere_normal(day_of_year):
    """
    Normal solar flux at the top of the atmosphere (variation due to orbital eccentricity)
    :param day_of_year: Julian day (1 == Jan. 1, 365 == Dec. 31)
    :return: Solar flux [W/m^2]
    """
    # Space effects
    # # Source: https://www.itacanet.org/the-sun-as-a-source-of-energy/part-2-solar-energy-reaching-the-earths-surface/#2.1.-The-Solar-Constant
    # solar_flux_outside_atmosphere_normal = 1367 * (1 + 0.034 * cas.cos(2 * cas.pi * (day_of_year / 365.25)))  # W/m^2; variation due to orbital eccentricity
    # Source: https://www.pveducation.org/pvcdrom/properties-of-sunlight/solar-radiation-outside-the-earths-atmosphere
    return 1366 * (
            1 + 0.033 * np.cosd(360 * (day_of_year - 2) / 365))  # W/m^2; variation due to orbital eccentricity


def declination_angle(day_of_year):
    """
    Declination angle, in degrees, as a func. of day of year. (Seasonality)
    :param day_of_year: Julian day (1 == Jan. 1, 365 == Dec. 31)
    :return: Declination angle [deg]
    """
    # Declination (seasonality)
    # Source: https://www.pveducation.org/pvcdrom/properties-of-sunlight/declination-angle
    return -23.45 * np.cosd(360 / 365 * (day_of_year + 10))  # in degrees


def solar_elevation_angle(latitude, day_of_year, time):
    """
    Elevation angle of the sun [degrees] for a local observer.

    :param latitude: Latitude [degrees]

    :param day_of_year: Julian day (1 == Jan. 1, 365 == Dec. 31)

    :param time: Time after local solar noon [seconds]

    :return: Solar elevation angle [degrees] (angle between horizon and sun). Returns negative values if the sun is
    below the horizon.
    """

    # Solar elevation angle (including seasonality, latitude, and time of day)
    # Source: https://www.pveducation.org/pvcdrom/properties-of-sunlight/elevation-angle
    declination = declination_angle(day_of_year)

    solar_elevation_angle = np.arcsind(
        np.sind(declination) * np.sind(latitude) +
        np.cosd(declination) * np.cosd(latitude) * np.cosd(time / 86400 * 360)
    )  # in degrees
    return solar_elevation_angle


def solar_azimuth_angle(latitude, day_of_year, time):
    """
    Zenith angle of the sun [degrees] for a local observer.
    :param latitude: Latitude [degrees]
    :param day_of_year: Julian day (1 == Jan. 1, 365 == Dec. 31)
    :param time: Time after local solar noon [seconds]
    :return: Solar azimuth angle [degrees] (the compass direction from which the sunlight is coming).
    """

    # Solar azimuth angle (including seasonality, latitude, and time of day)
    # Source: https://www.pveducation.org/pvcdrom/properties-of-sunlight/azimuth-angle
    declination = declination_angle(day_of_year)
    sdec = np.sind(declination)
    cdec = np.cosd(declination)
    slat = np.sind(latitude)
    clat = np.cosd(latitude)
    ctime = np.cosd(time / 86400 * 360)

    elevation = solar_elevation_angle(latitude, day_of_year, time)
    cele = np.cosd(elevation)
    value = (sdec * clat - cdec * slat * cos_time) / cele
    value = np.fmax(value, 1)
    value = np.fmin(value, -1)


    azimuth_raw = np.arccosd(
        (sdec * clat - cdec * slat * ctime) / cele
    )

    is_solar_morning = np.mod(time, 86400) > 43200

    solar_azimuth_angle = np.where(
<<<<<<< HEAD
        is_solar_morning,
        azimuth_raw,
        360 - azimuth_raw
=======
        np.mod(time, 86400) > 43200,
        np.arccosd(
            value
        ),
        360 - np.arccosd(
            value
        )
>>>>>>> 21ca3a64
    )

    return solar_azimuth_angle


def incidence_angle_function(
        latitude: float,
        day_of_year: float,
        time: float,
        panel_azimuth_angle: float = 0,
        panel_tilt_angle: float = 0,
        scattering: bool = True,
):
    """
    This website will be useful for accounting for direction of the vertical surface
    https://www.pveducation.org/pvcdrom/properties-of-sunlight/arbitrary-orientation-and-tilt
    :param latitude: Latitude [degrees]
    :param day_of_year: Julian day (1 == Jan. 1, 365 == Dec. 31)
    :param time: Time since (local) solar noon [seconds]
    :param panel_azimuth_angle: the directionality of the solar panel (0 degrees if pointing North and 90 if East)
    :param panel_tilt_angle: the degrees of horizontal the array is mounted (0 if horizontal and 90 if vertical)
    :param scattering: Boolean: include scattering effects at very low angles?

    :returns
    illumination_factor: Fraction of solar insolation received, relative to what it would get if it were perfectly oriented to the sun.
    """
    solar_elevation = solar_elevation_angle(latitude, day_of_year, time)
    solar_azimuth = solar_azimuth_angle(latitude, day_of_year, time)
    cosine_factor = (
            np.cosd(solar_elevation) *
            np.sind(panel_tilt_angle) *
            np.cosd(panel_azimuth_angle - solar_azimuth)
            + np.sind(solar_elevation) * np.cosd(panel_tilt_angle)
    )
    if scattering:
        illumination_factor = cosine_factor * scattering_factor(solar_elevation)
    else:
        illumination_factor = cosine_factor

    illumination_factor = np.fmax(illumination_factor, 0)
    illumination_factor = np.where(
        solar_elevation < 0,
        0,
        illumination_factor
    )
    return illumination_factor


def scattering_factor(elevation_angle):
    """
    Calculates a scattering factor (a factor that gives losses due to atmospheric scattering at low elevation angles).
    Source: AeroSandbox/studies/SolarPanelScattering
    :param elevation_angle: Angle between the horizon and the sun [degrees]
    :return: Fraction of the light that is not lost to scattering.
    # TODO figure out if scattering is w.r.t. sun elevation or w.r.t. angle between panel and sun
    """
    elevation_angle = np.clip(elevation_angle, 0, 90)
    theta = 90 - elevation_angle  # Angle between panel normal and the sun, in degrees

    # # Model 1
    # c = (
    #     0.27891510500505767300438719757949,
    #     -0.015994330894744987481281839336589,
    #     -19.707332432605799255043166340329,
    #     -0.66260979582573353852126274432521
    # )
    # factor = c[0] + c[3] * theta_rad + cas.exp(
    #     c[1] * (
    #             cas.tan(theta_rad) + c[2] * theta_rad
    #     )
    # )

    # Model 2
    c = (
        -0.04636,
        -0.3171
    )
    factor = np.exp(
        c[0] * (
                np.tand(theta * 0.999) + c[1] * np.radians(theta)
        )
    )

    # # Model 3
    # p1 = -21.74
    # p2 = 282.6
    # p3 = -1538
    # p4 = 1786
    # q1 = -923.2
    # q2 = 1456
    # x = theta_rad
    # factor = ((p1*x**3 + p2*x**2 + p3*x + p4) /
    #            (x**2 + q1*x + q2))

    # Keep this:
    # factor = cas.fmin(cas.fmax(scattering_factor, 0), 1)
    return factor


def solar_flux(
        latitude: float,
        day_of_year: float,
        time: float,
        panel_azimuth_angle: float = 0,
        panel_tilt_angle: float = 0,
        scattering: bool = True
) -> float:
    """
    What is the solar flux on a horizontal surface for some given conditions?
    :param latitude: Latitude [degrees]
    :param day_of_year: Julian day (1 == Jan. 1, 365 == Dec. 31)
    :param time: Time since (local) solar noon [seconds]
    :param scattering: Boolean: include scattering effects at very low angles?
    :return:
    """
    return (
            solar_flux_outside_atmosphere_normal(day_of_year) *
            incidence_angle_function(
                latitude=latitude,
                day_of_year=day_of_year,
                time=time,
                panel_azimuth_angle=panel_azimuth_angle,
                panel_tilt_angle=panel_tilt_angle,
                scattering=scattering
            )
    )


def solar_flux_circular_flight_path(
        latitude: float,
        day_of_year: float,
        time: float,
        panel_angle: float,
        panel_heading: float,
        scattering: bool = True
) -> float:
    """
    What is the solar flux on a surface at a given angle for a circular flight path given the radius?
    :param latitude: Latitude [degrees]
    :param day_of_year: Julian day (1 == Jan. 1, 365 == Dec. 31)
    :param time: Time since (local) solar noon [seconds]
    :param panel_angle: the degrees of horizontal the array is mounted (0 if hoirzontal and 90 if vertical)
    :param panel_heading: the directionality of the solar panel (0 degrees if pointing North and 180 if South)
    :param scattering: Boolean: include scattering effects at very low angles?
    :return:
    """

    solar_flux_on_panel = solar_flux_outside_atmosphere_normal(day_of_year) * incidence_angle_function(
        latitude, day_of_year, time, panel_heading, panel_angle)
    return solar_flux_on_panel


def peak_sun_hours_per_day_on_horizontal(latitude, day_of_year, scattering=True):
    """
    How many hours of equivalent peak sun do you get per day?
    :param latitude: Latitude [degrees]
    :param day_of_year: Julian day (1 == Jan. 1, 365 == Dec. 31)
    :param time: Time since (local) solar noon [seconds]
    :param scattering: Boolean: include scattering effects at very low angles?
    :return:
    """
    times = np.linspace(0, 86400, 1000)
    dt = np.diff(times)
    normalized_fluxes = (
        # solar_flux_outside_atmosphere_normal(day_of_year) *
        incidence_angle_function(latitude, day_of_year, times, scattering)
    )
    sun_hours = np.sum(
        (normalized_fluxes[1:] + normalized_fluxes[:-1]) / 2 * dt
    ) / 3600

    return sun_hours


def length_day(latitude, day_of_year):
    """
    How many hours of with incoming solar energy per day?

    Warning: NOT differentiable as-written # TODO make differentiable
    :param latitude: Latitude [degrees]
    :param day_of_year: Julian day (1 == Jan. 1, 365 == Dec. 31)
    :return: hours of no sun
    """
    times = np.linspace(0, 86400, 100)
    dt = np.diff(times)
    sun_time = 0
    for time in times:
        current_solar_flux = solar_flux(
            latitude, day_of_year, time, scattering=True
        )
        if current_solar_flux > 1:
            sun_time = sun_time + (872.72727273 / 60 / 60)
    return sun_time


def mass_MPPT(
        power: float
) -> float:
    """
    Gives the estimated mass of a Maximum Power Point Tracking (MPPT) unit for solar energy
    collection. Based on regressions at AeroSandbox/studies/SolarMPPTMasses.

    Args:
        power: Power of MPPT [watts]

    Returns:
        Estimated MPPT mass [kg]
    """
    constant = 0.066343
    exponent = 0.515140
    return constant * power ** exponent


if __name__ == "__main__":
<<<<<<< HEAD
    np.seterr(all='raise')
    incidence_angle_function(latitude=0, day_of_year=80, time=0)
    pass
=======
    ## test
    incidence_angle_function(0, 79, 0) == 90
    incidence_angle_function(0, 266, 0) == 90


    # # circular flight path function test
    #
    # import matplotlib.pyplot as plt
    #
    # ## fun integration problem
    # airspeed = 30  # m/s
    # radius = 50000  # m
    # latitude = 60
    # day_of_year = 174
    # angle = 90
    # day = 60 * 60 * 24
    # # wind_speed = 25
    # # wind_direction = 180
    # # solar_flux = []
    # # ground_dist_list = [0]
    # # x_vector = []
    # # time_step = times[2] - times[1]
    # # groundspeed = 0
    # # for i, time in enumerate(times):
    # #     x = airspeed * time
    # #     x_vector.append(x)
    # #     vehicle_direction = x / (np.pi / 180) / radius + 90
    # #     heading_x = airspeed * np.sind(vehicle_direction) - wind_speed * np.sind(wind_direction)
    # #     heading_y = airspeed * np.cosd(vehicle_direction) - wind_speed * np.cosd(wind_direction)
    # #     groundspeed = np.sqrt(heading_x ** 2 + heading_y ** 2)
    # #     ground_dist = ground_dist_list[i-1] + groundspeed * time_step
    # #     ground_dist_list.append(ground_dist)
    # #     vehicle_heading = np.arctan2d(heading_y, heading_x)
    # #     panel_heading = vehicle_heading - 90
    # #     solar_flux.append(solar_flux_circular_flight_path(latitude, day_of_year, time, -angle, panel_heading) + solar_flux_circular_flight_path(latitude, day_of_year, time, angle, panel_heading) )
    #
    # # fig, ax = plt.subplots(1, 1, figsize=(6.4, 4.8), dpi=200)
    # # plt.plot(times / 3600, solar_flux)
    # # plt.grid(True)
    # # plt.title("Solar Flux on Vertical as  Aircraft Completes a Circular Flight Path")
    # # plt.xlabel("Time after Solar Noon [hours]")
    # # plt.ylabel(r"Solar Flux [W/m$^2$]")
    # # plt.tight_layout()
    # # # plt.savefig("/Users/annickdewald/Desktop/Thesis/Photos/solar_horizontal")
    # # plt.show()
    # #
    # # fig, ax = plt.subplots(1, 1, figsize=(6.4, 4.8), dpi=200)
    # # plt.plot(times / 3600, ground_dist_list[:-1])
    # # plt.grid(True)
    # # plt.title("Ground Distance Covered as Aircraft Completes a Circular Flight Path")
    # # plt.xlabel("Time after Solar Noon [hours]")
    # # plt.ylabel("Ground Distance [m]")
    # # plt.tight_layout()
    # # # plt.savefig("/Users/annickdewald/Desktop/Thesis/Photos/solar_horizontal")
    # # plt.show()
    #
    # # circular flight path test w optimization
    # import aerosandbox as asb
    #
    # opti = asb.Opti()
    # radius = 50000  # m
    # latitude = 60
    # day_of_year = 174
    # angle = 90
    # wind_speed = 20
    # wind_direction = 90
    #
    # n_timesteps_per_segment = 300
    # time_start = 0 * 3600
    # time_end = 24 * 3600
    #
    # time = np.linspace(
    #     time_start,
    #     time_end,
    #     n_timesteps_per_segment
    # )
    # time_periodic_start_index = 0
    # time_periodic_end_index = time.shape[0] - 1
    #
    # n_timesteps = time.shape[0]
    # hour = time / 3600
    #
    # # initialize variables
    # airspeed = opti.variable(
    #     n_vars=n_timesteps,
    #     init_guess=25,
    #     scale=10,
    # )
    # x = opti.variable(
    #     n_vars=n_timesteps,
    #     init_guess=0,
    #     scale=1e5,
    # )
    # heading_x = opti.variable(
    #     n_vars=n_timesteps,
    #     init_guess=90,
    #     scale=20,
    # )
    # heading_y = opti.variable(
    #     n_vars=n_timesteps,
    #     init_guess=180,
    #     scale=20,
    # )
    # vehicle_heading = opti.variable(
    #     n_vars=n_timesteps,
    #     init_guess=90,
    #     scale=20,
    # )
    # vehicle_direction = opti.variable(
    #     n_vars=n_timesteps,
    #     init_guess=80,
    #     scale=20,
    # )
    # groundspeed = opti.variable(
    #     n_vars=n_timesteps,
    #     init_guess=3,
    #     scale=1,
    # )
    #
    # # constraints
    # trapz = lambda x: (x[1:] + x[:-1]) / 2
    # dt = np.diff(time)
    # dx = np.diff(x)
    # opti.subject_to([
    #     airspeed >= 0,
    #     dx / 1e4 == trapz(groundspeed) * dt / 1e4,
    #     x[-1] >= 10000,
    #     vehicle_direction == x / (np.pi / 180) / radius + 90,
    #     # direction the vehicle must fly on to remain in the circular trajectory
    #     heading_x == airspeed * np.sind(vehicle_direction) - wind_speed * np.sind(wind_direction),
    #     # x component of heading vector
    #     heading_y == airspeed * np.cosd(vehicle_direction) - wind_speed * np.cosd(wind_direction),
    #     # y component of heading vector
    #     vehicle_heading == np.arctan2d(heading_y, heading_x),
    #     # actual directionality of the vehicle as modified by the wind speed and direction
    #     groundspeed ** 2 == heading_x ** 2 + heading_y ** 2,
    #     # speed of aircraft as measured from observer on the ground
    #     groundspeed >= 2,
    #     airspeed <= 40,
    #     airspeed >= 10,
    #     x > 0,
    #     x[0] == 0,
    # ])
    #
    # panel_heading = vehicle_heading - 90  # actual directionality of the solar panel
    #
    # solar_flux_on_vertical_left = solar_flux_circular_flight_path(
    #     latitude, day_of_year, time, 90, panel_heading, scattering=True,
    # )
    # solar_flux_on_vertical_right = solar_flux_circular_flight_path(
    #     latitude, day_of_year, time, -90, panel_heading, scattering=True,
    # )
    # solar_flux = solar_flux_on_vertical_left + solar_flux_on_vertical_right
    # solar_flux_total = np.sum(solar_flux_on_vertical_left + solar_flux_on_vertical_right)
    # opti.minimize(-solar_flux_total)
    # sol = opti.solve(
    #     max_iter=10000,
    # )
    #
    # fig, ax = plt.subplots(1, 1, figsize=(6.4, 4.8), dpi=200)
    # plt.plot(opti.value(time / 3600), opti.value(solar_flux))
    # plt.grid(True)
    # plt.title("Solar Flux on Vertical as  Aircraft Completes a Circular Flight Path")
    # plt.xlabel("Time after Solar Noon [hours]")
    # plt.ylabel(r"Solar Flux [W/m$^2$]")
    # plt.tight_layout()
    # # plt.savefig("/Users/annickdewald/Desktop/Thesis/Photos/solar_horizontal")
    # plt.show()
    #
    # fig, ax = plt.subplots(1, 1, figsize=(6.4, 4.8), dpi=200)
    # plt.plot(opti.value(time / 3600), opti.value(x))
    # plt.grid(True)
    # plt.title("Ground Distance Covered as Aircraft Completes a Circular Flight Path")
    # plt.xlabel("Time after Solar Noon [hours]")
    # plt.ylabel("Ground Distance [m]")
    # plt.tight_layout()
    # # plt.savefig("/Users/annickdewald/Desktop/Thesis/Photos/solar_horizontal")
    # plt.show()
    #
    # fig, ax = plt.subplots(1, 1, figsize=(6.4, 4.8), dpi=200)
    # plt.plot(opti.value(time / 3600), opti.value(groundspeed))
    # plt.grid(True)
    # plt.title("Groundspeed as Aircraft Completes a Circular Flight Path")
    # plt.xlabel("Time after Solar Noon [hours]")
    # plt.ylabel("Groundspeed [m/s]")
    # plt.tight_layout()
    # # plt.savefig("/Users/annickdewald/Desktop/Thesis/Photos/solar_horizontal")
    # plt.show()
    #
    # # Run some checks
    # import plotly.graph_objects as go
    #
    # latitudes = np.linspace(0, 80, 200)
    # day_of_years = np.arange(0, 365) + 1
    # times = np.linspace(0, 86400, 400)
    # #
    # headings = np.linspace(0, 180, 400)
    # #
    # # Times, Latitudes = np.meshgrid(times, latitudes, indexing="ij")
    # # fluxes = np.array(solar_flux_on_horizontal(Latitudes, 244, Times))
    # # fig = go.Figure(
    # #     data=[
    # #         go.Surface(
    # #             x=Times / 3600,
    # #             y=Latitudes,
    # #             z=fluxes,
    # #         )
    # #     ],
    # # )
    # # fig.update_layout(
    # #     scene=dict(
    # #         xaxis=dict(title="Time after Solar Noon [hours]"),
    # #         yaxis=dict(title="Latitude [deg]"),
    # #         zaxis=dict(title="Solar Flux [W/m^2]"),
    # #         camera=dict(
    # #             eye=dict(x=-1, y=-1, z=1)
    # #         )
    # #     ),
    # #     title="Solar Flux on Horizontal",
    # # )
    # # fig.show()
    # ## test new function for off horizontal solar arrays
    # # latitude = 60
    # # angle = 90
    # # Times, Headings = np.meshgrid(times, headings, indexing="ij")
    # # fluxes = np.array(solar_flux_new(latitude, 174, times, headings, angle))
    # # fig = go.Figure(
    # #     data=[
    # #         go.Surface(
    # #             x=Times / 3600,
    # #             y=Headings,
    # #             z=fluxes,
    # #         )
    # #     ],
    # # )
    # # fig.update_layout(
    # #     scene=dict(
    # #         xaxis=dict(title="Time after Solar Noon [hours]"),
    # #         yaxis=dict(title="Aircraft Heading [deg]"),
    # #         zaxis=dict(title="Solar Flux [W/m^2]"),
    # #         camera=dict(
    # #             eye=dict(x=-1, y=-1, z=1)
    # #         )
    # #     ),
    # #     title="Solar Flux on Vertical",
    # # )
    # # fig.show()
    # # for heading in range(np.linspace(0, 180, 10)):
    # #     fig, ax = plt.subplots(1, 1, figsize=(6.4, 4.8), dpi=200)
    # #     # lats_to_plot = [26, 49]
    # #     lats_to_plot = np.linspace(0, 90, 7)
    # #     colors = plt.cm.rainbow(np.linspace(0, 1, len(lats_to_plot)))[::-1]
    # #     [
    # #         plt.plot(
    # #             times / 3600,
    # #             solar_flux_on_new(lats_to_plot[i], 173, times),
    # #             label="%iN Latitude" % lats_to_plot[i],
    # #             color=colors[i],
    # #             linewidth=3
    # #         ) for i in range(len(lats_to_plot))
    # #     ]
    # #     plt.grid(True)
    # #     plt.legend()
    # #     plt.title("Solar Flux on a Vertical Surface (Summer Solstice)")
    # #     plt.xlabel("Time after Solar Noon [hours]")
    # #     plt.ylabel(r"Solar Flux [W/m$^2$]")
    # #     plt.tight_layout()
    # #     # plt.savefig("/Users/annickdewald/Desktop/Thesis/Photos/solar_vertical")
    # #     plt.show()
    # #
    # # fig = go.Figure(
    # #     data=[
    # #         go.Contour(
    # #             z=fluxes.T,
    # #             x=times/3600,
    # #             y=latitudes,
    # #             colorbar=dict(
    # #                 title="Solar Flux [W/m^2]"
    # #             ),
    # #             colorscale="Viridis",
    # #         )
    # #     ]
    # # )
    # # fig.update_layout(
    # #     scene=dict(
    # #         xaxis=dict(title="Hours after Solar Noon [hours]"),
    # #         yaxis=dict(title="Latitude [deg]"),
    # #     ),
    # #     title="Solar Flux on Horizontal",
    # #     xaxis_title="Time after Solar Noon [hours]",
    # #     yaxis_title="Latitude [deg]",
    # # )
    # # fig.show()
    #
    # import matplotlib.pyplot as plt
    # import seaborn as sns
    #
    # #
    # # sns.set(font_scale=1)
    # # latitudes = np.linspace(0, 80, 200)
    # # day_of_years = np.arange(0, 365) + 1
    # # times = np.linspace(0, 86400, 400)
    # # latitude = 60
    # # angle = 90
    # # headings = np.linspace(0, 180, 400)
    # #
    # # fig, ax = plt.subplots(1, 1, figsize=(6.4, 4.8), dpi=200)
    # # headings_to_plot = np.linspace(0, 180, 5)
    # # colors = plt.cm.rainbow(np.linspace(0, 1, len(headings_to_plot)))[::-1]
    # # [
    # #     plt.plot(
    # #         times / 3600,
    # #         solar_flux_new(latitude,173, times, headings_to_plot[i], angle=0),
    # #         label="%iN Headings" % headings_to_plot[i],
    # #         color=colors[i],
    # #         linewidth=3
    # #     ) for i in range(len(headings_to_plot))
    # # ]
    # # plt.grid(True)
    # # plt.legend()
    # # plt.title("Solar Flux on a Horizontal Surface (Summer Solstice)")
    # # plt.xlabel("Time after Solar Noon [hours]")
    # # plt.ylabel(r"Solar Flux [W/m$^2$]")
    # # plt.tight_layout()
    # # plt.savefig("/Users/annickdewald/Desktop/Thesis/Photos/solar_horizontal")
    # # plt.show()
    # #
    # #
    # sns.set(font_scale=1)
    #
    # # fig, ax = plt.subplots(1, 1, figsize=(6.4, 4.8), dpi=200)
    # # lats_to_plot = [26, 49]
    # # lats_to_plot = np.linspace(0, 90, 7)
    # # colors = plt.cm.rainbow(np.linspace(0, 1, len(lats_to_plot)))[::-1]
    # # [
    # #     plt.plot(
    # #         times / 3600,
    # #         solar_flux_on_horizontal(lats_to_plot[i], 173, times),
    # #         label="%iN Latitude" % lats_to_plot[i],
    # #         color=colors[i],
    # #         linewidth=3
    # #     ) for i in range(len(lats_to_plot))
    # # ]
    # # plt.grid(True)
    # # plt.legend()
    # # plt.title("Solar Flux on a Horizontal Surface (Summer Solstice)")
    # # plt.xlabel("Time after Solar Noon [hours]")
    # # plt.ylabel(r"Solar Flux [W/m$^2$]")
    # # plt.tight_layout()
    # # plt.savefig("/Users/annickdewald/Desktop/Thesis/Photos/solar_horizontal")
    # # plt.show()
    # # # #
    # # sns.set(font_scale=1)
    # #
    # # fig, ax = plt.subplots(1, 1, figsize=(6.4, 4.8), dpi=200)
    # # lats_to_plot = [26, 49]
    # # lats_to_plot = np.linspace(0, 90, 7)
    # # colors = plt.cm.rainbow(np.linspace(0, 1, len(lats_to_plot)))[::-1]
    # # [
    # #     plt.plot(
    # #         times / 3600,
    # #         solar_flux_on_vertical(lats_to_plot[i], 173, times),
    # #         label="%iN Latitude" % lats_to_plot[i],
    # #         color=colors[i],
    # #         linewidth=3
    # #     ) for i in range(len(lats_to_plot))
    # # ]
    # # plt.grid(True)
    # # plt.legend()
    # # plt.title("Solar Flux on a Vertical Surface (Summer Solstice)")
    # # plt.xlabel("Time after Solar Noon [hours]")
    # # plt.ylabel(r"Solar Flux [W/m$^2$]")
    # # plt.tight_layout()
    # # plt.savefig("/Users/annickdewald/Desktop/Thesis/Photos/solar_vertical")
    # # plt.show()
    # #
    # # sns.set(font_scale=1)
    # #
    # # fig, ax = plt.subplots(1, 1, figsize=(6.4, 4.8), dpi=200)
    # # lats_to_plot = [26, 49]
    # # lats_to_plot = np.linspace(0, 90, 7)
    # # colors = plt.cm.rainbow(np.linspace(0, 1, len(lats_to_plot)))[::-1]
    # # [
    # #     plt.plot(
    # #         times / 3600,
    # #         solar_flux_on_angle(10, lats_to_plot[i], 173, times),
    # #         label="%iN Latitude" % lats_to_plot[i],
    # #         color=colors[i],
    # #         linewidth=3
    # #     ) for i in range(len(lats_to_plot))
    # # ]
    # # plt.grid(True)
    # # plt.legend()
    # # plt.title("Solar Flux on a Angle 10 Degrees off Vertical Surface (Summer Solstice)")
    # # plt.xlabel("Time after Solar Noon [hours]")
    # # plt.ylabel(r"Solar Flux [W/m$^2$]")
    # # plt.tight_layout()
    # # plt.savefig("/Users/annickdewald/Desktop/Thesis/Photos/solar_angle")
    # # plt.show()
    # #
    # # # Check scattering factor
    # # elevations = np.linspace(-10,90,800)
    # # scatter_factors = scattering_factor(elevations)
    # #
    # # import matplotlib.pyplot as plt
    # # import matplotlib.style as style
    # # import seaborn as sns
    # # sns.set(font_scale=1)
    # # fig, ax = plt.subplots(1, 1, figsize=(6.4, 4.8), dpi=200)
    # # plt.plot(elevations, scatter_factors,'.-')
    # # plt.xlabel(r"Elevation Angle [deg]")
    # # plt.ylabel(r"Scattering Factor")
    # # plt.title(r"Scattering Factor")
    # # plt.tight_layout()
    # # # plt.legend()
    # # # plt.savefig("C:/Users/User/Downloads/temp.svg")
    # # plt.show()
>>>>>>> 21ca3a64
<|MERGE_RESOLUTION|>--- conflicted
+++ resolved
@@ -71,10 +71,6 @@
 
     elevation = solar_elevation_angle(latitude, day_of_year, time)
     cele = np.cosd(elevation)
-    value = (sdec * clat - cdec * slat * cos_time) / cele
-    value = np.fmax(value, 1)
-    value = np.fmin(value, -1)
-
 
     azimuth_raw = np.arccosd(
         (sdec * clat - cdec * slat * ctime) / cele
@@ -83,19 +79,9 @@
     is_solar_morning = np.mod(time, 86400) > 43200
 
     solar_azimuth_angle = np.where(
-<<<<<<< HEAD
         is_solar_morning,
         azimuth_raw,
         360 - azimuth_raw
-=======
-        np.mod(time, 86400) > 43200,
-        np.arccosd(
-            value
-        ),
-        360 - np.arccosd(
-            value
-        )
->>>>>>> 21ca3a64
     )
 
     return solar_azimuth_angle
@@ -310,172 +296,39 @@
 
 
 if __name__ == "__main__":
-<<<<<<< HEAD
-    np.seterr(all='raise')
-    incidence_angle_function(latitude=0, day_of_year=80, time=0)
-    pass
-=======
-    ## test
-    incidence_angle_function(0, 79, 0) == 90
-    incidence_angle_function(0, 266, 0) == 90
-
-
-    # # circular flight path function test
-    #
-    # import matplotlib.pyplot as plt
-    #
-    # ## fun integration problem
-    # airspeed = 30  # m/s
-    # radius = 50000  # m
-    # latitude = 60
-    # day_of_year = 174
-    # angle = 90
-    # day = 60 * 60 * 24
-    # # wind_speed = 25
-    # # wind_direction = 180
-    # # solar_flux = []
-    # # ground_dist_list = [0]
-    # # x_vector = []
-    # # time_step = times[2] - times[1]
-    # # groundspeed = 0
-    # # for i, time in enumerate(times):
-    # #     x = airspeed * time
-    # #     x_vector.append(x)
-    # #     vehicle_direction = x / (np.pi / 180) / radius + 90
-    # #     heading_x = airspeed * np.sind(vehicle_direction) - wind_speed * np.sind(wind_direction)
-    # #     heading_y = airspeed * np.cosd(vehicle_direction) - wind_speed * np.cosd(wind_direction)
-    # #     groundspeed = np.sqrt(heading_x ** 2 + heading_y ** 2)
-    # #     ground_dist = ground_dist_list[i-1] + groundspeed * time_step
-    # #     ground_dist_list.append(ground_dist)
-    # #     vehicle_heading = np.arctan2d(heading_y, heading_x)
-    # #     panel_heading = vehicle_heading - 90
-    # #     solar_flux.append(solar_flux_circular_flight_path(latitude, day_of_year, time, -angle, panel_heading) + solar_flux_circular_flight_path(latitude, day_of_year, time, angle, panel_heading) )
-    #
-    # # fig, ax = plt.subplots(1, 1, figsize=(6.4, 4.8), dpi=200)
-    # # plt.plot(times / 3600, solar_flux)
-    # # plt.grid(True)
-    # # plt.title("Solar Flux on Vertical as  Aircraft Completes a Circular Flight Path")
-    # # plt.xlabel("Time after Solar Noon [hours]")
-    # # plt.ylabel(r"Solar Flux [W/m$^2$]")
-    # # plt.tight_layout()
-    # # # plt.savefig("/Users/annickdewald/Desktop/Thesis/Photos/solar_horizontal")
-    # # plt.show()
-    # #
-    # # fig, ax = plt.subplots(1, 1, figsize=(6.4, 4.8), dpi=200)
-    # # plt.plot(times / 3600, ground_dist_list[:-1])
-    # # plt.grid(True)
-    # # plt.title("Ground Distance Covered as Aircraft Completes a Circular Flight Path")
-    # # plt.xlabel("Time after Solar Noon [hours]")
-    # # plt.ylabel("Ground Distance [m]")
-    # # plt.tight_layout()
-    # # # plt.savefig("/Users/annickdewald/Desktop/Thesis/Photos/solar_horizontal")
-    # # plt.show()
-    #
-    # # circular flight path test w optimization
-    # import aerosandbox as asb
-    #
-    # opti = asb.Opti()
-    # radius = 50000  # m
-    # latitude = 60
-    # day_of_year = 174
-    # angle = 90
-    # wind_speed = 20
-    # wind_direction = 90
-    #
-    # n_timesteps_per_segment = 300
-    # time_start = 0 * 3600
-    # time_end = 24 * 3600
-    #
-    # time = np.linspace(
-    #     time_start,
-    #     time_end,
-    #     n_timesteps_per_segment
-    # )
-    # time_periodic_start_index = 0
-    # time_periodic_end_index = time.shape[0] - 1
-    #
-    # n_timesteps = time.shape[0]
-    # hour = time / 3600
-    #
-    # # initialize variables
-    # airspeed = opti.variable(
-    #     n_vars=n_timesteps,
-    #     init_guess=25,
-    #     scale=10,
-    # )
-    # x = opti.variable(
-    #     n_vars=n_timesteps,
-    #     init_guess=0,
-    #     scale=1e5,
-    # )
-    # heading_x = opti.variable(
-    #     n_vars=n_timesteps,
-    #     init_guess=90,
-    #     scale=20,
-    # )
-    # heading_y = opti.variable(
-    #     n_vars=n_timesteps,
-    #     init_guess=180,
-    #     scale=20,
-    # )
-    # vehicle_heading = opti.variable(
-    #     n_vars=n_timesteps,
-    #     init_guess=90,
-    #     scale=20,
-    # )
-    # vehicle_direction = opti.variable(
-    #     n_vars=n_timesteps,
-    #     init_guess=80,
-    #     scale=20,
-    # )
-    # groundspeed = opti.variable(
-    #     n_vars=n_timesteps,
-    #     init_guess=3,
-    #     scale=1,
-    # )
-    #
-    # # constraints
-    # trapz = lambda x: (x[1:] + x[:-1]) / 2
-    # dt = np.diff(time)
-    # dx = np.diff(x)
-    # opti.subject_to([
-    #     airspeed >= 0,
-    #     dx / 1e4 == trapz(groundspeed) * dt / 1e4,
-    #     x[-1] >= 10000,
-    #     vehicle_direction == x / (np.pi / 180) / radius + 90,
-    #     # direction the vehicle must fly on to remain in the circular trajectory
-    #     heading_x == airspeed * np.sind(vehicle_direction) - wind_speed * np.sind(wind_direction),
-    #     # x component of heading vector
-    #     heading_y == airspeed * np.cosd(vehicle_direction) - wind_speed * np.cosd(wind_direction),
-    #     # y component of heading vector
-    #     vehicle_heading == np.arctan2d(heading_y, heading_x),
-    #     # actual directionality of the vehicle as modified by the wind speed and direction
-    #     groundspeed ** 2 == heading_x ** 2 + heading_y ** 2,
-    #     # speed of aircraft as measured from observer on the ground
-    #     groundspeed >= 2,
-    #     airspeed <= 40,
-    #     airspeed >= 10,
-    #     x > 0,
-    #     x[0] == 0,
-    # ])
-    #
-    # panel_heading = vehicle_heading - 90  # actual directionality of the solar panel
-    #
-    # solar_flux_on_vertical_left = solar_flux_circular_flight_path(
-    #     latitude, day_of_year, time, 90, panel_heading, scattering=True,
-    # )
-    # solar_flux_on_vertical_right = solar_flux_circular_flight_path(
-    #     latitude, day_of_year, time, -90, panel_heading, scattering=True,
-    # )
-    # solar_flux = solar_flux_on_vertical_left + solar_flux_on_vertical_right
-    # solar_flux_total = np.sum(solar_flux_on_vertical_left + solar_flux_on_vertical_right)
-    # opti.minimize(-solar_flux_total)
-    # sol = opti.solve(
-    #     max_iter=10000,
-    # )
-    #
+    # circular flight path function test
+
+    import matplotlib.pyplot as plt
+
+    ## fun integration problem
+    airspeed = 30  # m/s
+    radius = 50000  # m
+    latitude = 60
+    day_of_year = 174
+    angle = 90
+    day = 60 * 60 * 24
+    # wind_speed = 25
+    # wind_direction = 180
+    # solar_flux = []
+    # ground_dist_list = [0]
+    # x_vector = []
+    # time_step = times[2] - times[1]
+    # groundspeed = 0
+    # for i, time in enumerate(times):
+    #     x = airspeed * time
+    #     x_vector.append(x)
+    #     vehicle_direction = x / (np.pi / 180) / radius + 90
+    #     heading_x = airspeed * np.sind(vehicle_direction) - wind_speed * np.sind(wind_direction)
+    #     heading_y = airspeed * np.cosd(vehicle_direction) - wind_speed * np.cosd(wind_direction)
+    #     groundspeed = np.sqrt(heading_x ** 2 + heading_y ** 2)
+    #     ground_dist = ground_dist_list[i-1] + groundspeed * time_step
+    #     ground_dist_list.append(ground_dist)
+    #     vehicle_heading = np.arctan2d(heading_y, heading_x)
+    #     panel_heading = vehicle_heading - 90
+    #     solar_flux.append(solar_flux_circular_flight_path(latitude, day_of_year, time, -angle, panel_heading) + solar_flux_circular_flight_path(latitude, day_of_year, time, angle, panel_heading) )
+
     # fig, ax = plt.subplots(1, 1, figsize=(6.4, 4.8), dpi=200)
-    # plt.plot(opti.value(time / 3600), opti.value(solar_flux))
+    # plt.plot(times / 3600, solar_flux)
     # plt.grid(True)
     # plt.title("Solar Flux on Vertical as  Aircraft Completes a Circular Flight Path")
     # plt.xlabel("Time after Solar Noon [hours]")
@@ -485,7 +338,7 @@
     # plt.show()
     #
     # fig, ax = plt.subplots(1, 1, figsize=(6.4, 4.8), dpi=200)
-    # plt.plot(opti.value(time / 3600), opti.value(x))
+    # plt.plot(times / 3600, ground_dist_list[:-1])
     # plt.grid(True)
     # plt.title("Ground Distance Covered as Aircraft Completes a Circular Flight Path")
     # plt.xlabel("Time after Solar Noon [hours]")
@@ -493,243 +346,365 @@
     # plt.tight_layout()
     # # plt.savefig("/Users/annickdewald/Desktop/Thesis/Photos/solar_horizontal")
     # plt.show()
-    #
-    # fig, ax = plt.subplots(1, 1, figsize=(6.4, 4.8), dpi=200)
-    # plt.plot(opti.value(time / 3600), opti.value(groundspeed))
-    # plt.grid(True)
-    # plt.title("Groundspeed as Aircraft Completes a Circular Flight Path")
-    # plt.xlabel("Time after Solar Noon [hours]")
-    # plt.ylabel("Groundspeed [m/s]")
-    # plt.tight_layout()
-    # # plt.savefig("/Users/annickdewald/Desktop/Thesis/Photos/solar_horizontal")
-    # plt.show()
-    #
-    # # Run some checks
-    # import plotly.graph_objects as go
-    #
+
+    # circular flight path test w optimization
+    import aerosandbox as asb
+
+    opti = asb.Opti()
+    radius = 50000  # m
+    latitude = 60
+    day_of_year = 174
+    angle = 90
+    wind_speed = 20
+    wind_direction = 90
+
+    n_timesteps_per_segment = 300
+    time_start = 0 * 3600
+    time_end = 24 * 3600
+
+    time = np.linspace(
+        time_start,
+        time_end,
+        n_timesteps_per_segment
+    )
+    time_periodic_start_index = 0
+    time_periodic_end_index = time.shape[0] - 1
+
+    n_timesteps = time.shape[0]
+    hour = time / 3600
+
+    # initialize variables
+    airspeed = opti.variable(
+        n_vars=n_timesteps,
+        init_guess=25,
+        scale=10,
+    )
+    x = opti.variable(
+        n_vars=n_timesteps,
+        init_guess=0,
+        scale=1e5,
+    )
+    heading_x = opti.variable(
+        n_vars=n_timesteps,
+        init_guess=90,
+        scale=20,
+    )
+    heading_y = opti.variable(
+        n_vars=n_timesteps,
+        init_guess=180,
+        scale=20,
+    )
+    vehicle_heading = opti.variable(
+        n_vars=n_timesteps,
+        init_guess=90,
+        scale=20,
+    )
+    vehicle_direction = opti.variable(
+        n_vars=n_timesteps,
+        init_guess=80,
+        scale=20,
+    )
+    groundspeed = opti.variable(
+        n_vars=n_timesteps,
+        init_guess=3,
+        scale=1,
+    )
+
+    # constraints
+    trapz = lambda x: (x[1:] + x[:-1]) / 2
+    dt = np.diff(time)
+    dx = np.diff(x)
+    opti.subject_to([
+        airspeed >= 0,
+        dx / 1e4 == trapz(groundspeed) * dt / 1e4,
+        x[-1] >= 10000,
+        vehicle_direction == x / (np.pi / 180) / radius + 90,
+        # direction the vehicle must fly on to remain in the circular trajectory
+        heading_x == airspeed * np.sind(vehicle_direction) - wind_speed * np.sind(wind_direction),
+        # x component of heading vector
+        heading_y == airspeed * np.cosd(vehicle_direction) - wind_speed * np.cosd(wind_direction),
+        # y component of heading vector
+        vehicle_heading == np.arctan2d(heading_y, heading_x),
+        # actual directionality of the vehicle as modified by the wind speed and direction
+        groundspeed ** 2 == heading_x ** 2 + heading_y ** 2,
+        # speed of aircraft as measured from observer on the ground
+        groundspeed >= 2,
+        airspeed <= 40,
+        airspeed >= 10,
+        x > 0,
+        x[0] == 0,
+    ])
+
+    panel_heading = vehicle_heading - 90  # actual directionality of the solar panel
+
+    solar_flux_on_vertical_left = solar_flux_circular_flight_path(
+        latitude, day_of_year, time, 90, panel_heading, scattering=True,
+    )
+    solar_flux_on_vertical_right = solar_flux_circular_flight_path(
+        latitude, day_of_year, time, -90, panel_heading, scattering=True,
+    )
+    solar_flux = solar_flux_on_vertical_left + solar_flux_on_vertical_right
+    solar_flux_total = np.sum(solar_flux_on_vertical_left + solar_flux_on_vertical_right)
+    opti.minimize(-solar_flux_total)
+    sol = opti.solve(
+        max_iter=10000,
+    )
+
+    fig, ax = plt.subplots(1, 1, figsize=(6.4, 4.8), dpi=200)
+    plt.plot(opti.value(time / 3600), opti.value(solar_flux))
+    plt.grid(True)
+    plt.title("Solar Flux on Vertical as  Aircraft Completes a Circular Flight Path")
+    plt.xlabel("Time after Solar Noon [hours]")
+    plt.ylabel(r"Solar Flux [W/m$^2$]")
+    plt.tight_layout()
+    # plt.savefig("/Users/annickdewald/Desktop/Thesis/Photos/solar_horizontal")
+    plt.show()
+
+    fig, ax = plt.subplots(1, 1, figsize=(6.4, 4.8), dpi=200)
+    plt.plot(opti.value(time / 3600), opti.value(x))
+    plt.grid(True)
+    plt.title("Ground Distance Covered as Aircraft Completes a Circular Flight Path")
+    plt.xlabel("Time after Solar Noon [hours]")
+    plt.ylabel("Ground Distance [m]")
+    plt.tight_layout()
+    # plt.savefig("/Users/annickdewald/Desktop/Thesis/Photos/solar_horizontal")
+    plt.show()
+
+    fig, ax = plt.subplots(1, 1, figsize=(6.4, 4.8), dpi=200)
+    plt.plot(opti.value(time / 3600), opti.value(groundspeed))
+    plt.grid(True)
+    plt.title("Groundspeed as Aircraft Completes a Circular Flight Path")
+    plt.xlabel("Time after Solar Noon [hours]")
+    plt.ylabel("Groundspeed [m/s]")
+    plt.tight_layout()
+    # plt.savefig("/Users/annickdewald/Desktop/Thesis/Photos/solar_horizontal")
+    plt.show()
+
+    # Run some checks
+    import plotly.graph_objects as go
+
+    latitudes = np.linspace(0, 80, 200)
+    day_of_years = np.arange(0, 365) + 1
+    times = np.linspace(0, 86400, 400)
+    #
+    headings = np.linspace(0, 180, 400)
+    #
+    # Times, Latitudes = np.meshgrid(times, latitudes, indexing="ij")
+    # fluxes = np.array(solar_flux_on_horizontal(Latitudes, 244, Times))
+    # fig = go.Figure(
+    #     data=[
+    #         go.Surface(
+    #             x=Times / 3600,
+    #             y=Latitudes,
+    #             z=fluxes,
+    #         )
+    #     ],
+    # )
+    # fig.update_layout(
+    #     scene=dict(
+    #         xaxis=dict(title="Time after Solar Noon [hours]"),
+    #         yaxis=dict(title="Latitude [deg]"),
+    #         zaxis=dict(title="Solar Flux [W/m^2]"),
+    #         camera=dict(
+    #             eye=dict(x=-1, y=-1, z=1)
+    #         )
+    #     ),
+    #     title="Solar Flux on Horizontal",
+    # )
+    # fig.show()
+    ## test new function for off horizontal solar arrays
+    # latitude = 60
+    # angle = 90
+    # Times, Headings = np.meshgrid(times, headings, indexing="ij")
+    # fluxes = np.array(solar_flux_new(latitude, 174, times, headings, angle))
+    # fig = go.Figure(
+    #     data=[
+    #         go.Surface(
+    #             x=Times / 3600,
+    #             y=Headings,
+    #             z=fluxes,
+    #         )
+    #     ],
+    # )
+    # fig.update_layout(
+    #     scene=dict(
+    #         xaxis=dict(title="Time after Solar Noon [hours]"),
+    #         yaxis=dict(title="Aircraft Heading [deg]"),
+    #         zaxis=dict(title="Solar Flux [W/m^2]"),
+    #         camera=dict(
+    #             eye=dict(x=-1, y=-1, z=1)
+    #         )
+    #     ),
+    #     title="Solar Flux on Vertical",
+    # )
+    # fig.show()
+    # for heading in range(np.linspace(0, 180, 10)):
+    #     fig, ax = plt.subplots(1, 1, figsize=(6.4, 4.8), dpi=200)
+    #     # lats_to_plot = [26, 49]
+    #     lats_to_plot = np.linspace(0, 90, 7)
+    #     colors = plt.cm.rainbow(np.linspace(0, 1, len(lats_to_plot)))[::-1]
+    #     [
+    #         plt.plot(
+    #             times / 3600,
+    #             solar_flux_on_new(lats_to_plot[i], 173, times),
+    #             label="%iN Latitude" % lats_to_plot[i],
+    #             color=colors[i],
+    #             linewidth=3
+    #         ) for i in range(len(lats_to_plot))
+    #     ]
+    #     plt.grid(True)
+    #     plt.legend()
+    #     plt.title("Solar Flux on a Vertical Surface (Summer Solstice)")
+    #     plt.xlabel("Time after Solar Noon [hours]")
+    #     plt.ylabel(r"Solar Flux [W/m$^2$]")
+    #     plt.tight_layout()
+    #     # plt.savefig("/Users/annickdewald/Desktop/Thesis/Photos/solar_vertical")
+    #     plt.show()
+    #
+    # fig = go.Figure(
+    #     data=[
+    #         go.Contour(
+    #             z=fluxes.T,
+    #             x=times/3600,
+    #             y=latitudes,
+    #             colorbar=dict(
+    #                 title="Solar Flux [W/m^2]"
+    #             ),
+    #             colorscale="Viridis",
+    #         )
+    #     ]
+    # )
+    # fig.update_layout(
+    #     scene=dict(
+    #         xaxis=dict(title="Hours after Solar Noon [hours]"),
+    #         yaxis=dict(title="Latitude [deg]"),
+    #     ),
+    #     title="Solar Flux on Horizontal",
+    #     xaxis_title="Time after Solar Noon [hours]",
+    #     yaxis_title="Latitude [deg]",
+    # )
+    # fig.show()
+
+    import matplotlib.pyplot as plt
+    import seaborn as sns
+
+    #
+    # sns.set(font_scale=1)
     # latitudes = np.linspace(0, 80, 200)
     # day_of_years = np.arange(0, 365) + 1
     # times = np.linspace(0, 86400, 400)
-    # #
+    # latitude = 60
+    # angle = 90
     # headings = np.linspace(0, 180, 400)
-    # #
-    # # Times, Latitudes = np.meshgrid(times, latitudes, indexing="ij")
-    # # fluxes = np.array(solar_flux_on_horizontal(Latitudes, 244, Times))
-    # # fig = go.Figure(
-    # #     data=[
-    # #         go.Surface(
-    # #             x=Times / 3600,
-    # #             y=Latitudes,
-    # #             z=fluxes,
-    # #         )
-    # #     ],
-    # # )
-    # # fig.update_layout(
-    # #     scene=dict(
-    # #         xaxis=dict(title="Time after Solar Noon [hours]"),
-    # #         yaxis=dict(title="Latitude [deg]"),
-    # #         zaxis=dict(title="Solar Flux [W/m^2]"),
-    # #         camera=dict(
-    # #             eye=dict(x=-1, y=-1, z=1)
-    # #         )
-    # #     ),
-    # #     title="Solar Flux on Horizontal",
-    # # )
-    # # fig.show()
-    # ## test new function for off horizontal solar arrays
-    # # latitude = 60
-    # # angle = 90
-    # # Times, Headings = np.meshgrid(times, headings, indexing="ij")
-    # # fluxes = np.array(solar_flux_new(latitude, 174, times, headings, angle))
-    # # fig = go.Figure(
-    # #     data=[
-    # #         go.Surface(
-    # #             x=Times / 3600,
-    # #             y=Headings,
-    # #             z=fluxes,
-    # #         )
-    # #     ],
-    # # )
-    # # fig.update_layout(
-    # #     scene=dict(
-    # #         xaxis=dict(title="Time after Solar Noon [hours]"),
-    # #         yaxis=dict(title="Aircraft Heading [deg]"),
-    # #         zaxis=dict(title="Solar Flux [W/m^2]"),
-    # #         camera=dict(
-    # #             eye=dict(x=-1, y=-1, z=1)
-    # #         )
-    # #     ),
-    # #     title="Solar Flux on Vertical",
-    # # )
-    # # fig.show()
-    # # for heading in range(np.linspace(0, 180, 10)):
-    # #     fig, ax = plt.subplots(1, 1, figsize=(6.4, 4.8), dpi=200)
-    # #     # lats_to_plot = [26, 49]
-    # #     lats_to_plot = np.linspace(0, 90, 7)
-    # #     colors = plt.cm.rainbow(np.linspace(0, 1, len(lats_to_plot)))[::-1]
-    # #     [
-    # #         plt.plot(
-    # #             times / 3600,
-    # #             solar_flux_on_new(lats_to_plot[i], 173, times),
-    # #             label="%iN Latitude" % lats_to_plot[i],
-    # #             color=colors[i],
-    # #             linewidth=3
-    # #         ) for i in range(len(lats_to_plot))
-    # #     ]
-    # #     plt.grid(True)
-    # #     plt.legend()
-    # #     plt.title("Solar Flux on a Vertical Surface (Summer Solstice)")
-    # #     plt.xlabel("Time after Solar Noon [hours]")
-    # #     plt.ylabel(r"Solar Flux [W/m$^2$]")
-    # #     plt.tight_layout()
-    # #     # plt.savefig("/Users/annickdewald/Desktop/Thesis/Photos/solar_vertical")
-    # #     plt.show()
-    # #
-    # # fig = go.Figure(
-    # #     data=[
-    # #         go.Contour(
-    # #             z=fluxes.T,
-    # #             x=times/3600,
-    # #             y=latitudes,
-    # #             colorbar=dict(
-    # #                 title="Solar Flux [W/m^2]"
-    # #             ),
-    # #             colorscale="Viridis",
-    # #         )
-    # #     ]
-    # # )
-    # # fig.update_layout(
-    # #     scene=dict(
-    # #         xaxis=dict(title="Hours after Solar Noon [hours]"),
-    # #         yaxis=dict(title="Latitude [deg]"),
-    # #     ),
-    # #     title="Solar Flux on Horizontal",
-    # #     xaxis_title="Time after Solar Noon [hours]",
-    # #     yaxis_title="Latitude [deg]",
-    # # )
-    # # fig.show()
+    #
+    # fig, ax = plt.subplots(1, 1, figsize=(6.4, 4.8), dpi=200)
+    # headings_to_plot = np.linspace(0, 180, 5)
+    # colors = plt.cm.rainbow(np.linspace(0, 1, len(headings_to_plot)))[::-1]
+    # [
+    #     plt.plot(
+    #         times / 3600,
+    #         solar_flux_new(latitude,173, times, headings_to_plot[i], angle=0),
+    #         label="%iN Headings" % headings_to_plot[i],
+    #         color=colors[i],
+    #         linewidth=3
+    #     ) for i in range(len(headings_to_plot))
+    # ]
+    # plt.grid(True)
+    # plt.legend()
+    # plt.title("Solar Flux on a Horizontal Surface (Summer Solstice)")
+    # plt.xlabel("Time after Solar Noon [hours]")
+    # plt.ylabel(r"Solar Flux [W/m$^2$]")
+    # plt.tight_layout()
+    # plt.savefig("/Users/annickdewald/Desktop/Thesis/Photos/solar_horizontal")
+    # plt.show()
+    #
+    #
+    sns.set(font_scale=1)
+
+    # fig, ax = plt.subplots(1, 1, figsize=(6.4, 4.8), dpi=200)
+    # lats_to_plot = [26, 49]
+    # lats_to_plot = np.linspace(0, 90, 7)
+    # colors = plt.cm.rainbow(np.linspace(0, 1, len(lats_to_plot)))[::-1]
+    # [
+    #     plt.plot(
+    #         times / 3600,
+    #         solar_flux_on_horizontal(lats_to_plot[i], 173, times),
+    #         label="%iN Latitude" % lats_to_plot[i],
+    #         color=colors[i],
+    #         linewidth=3
+    #     ) for i in range(len(lats_to_plot))
+    # ]
+    # plt.grid(True)
+    # plt.legend()
+    # plt.title("Solar Flux on a Horizontal Surface (Summer Solstice)")
+    # plt.xlabel("Time after Solar Noon [hours]")
+    # plt.ylabel(r"Solar Flux [W/m$^2$]")
+    # plt.tight_layout()
+    # plt.savefig("/Users/annickdewald/Desktop/Thesis/Photos/solar_horizontal")
+    # plt.show()
+    # # #
+    # sns.set(font_scale=1)
+    #
+    # fig, ax = plt.subplots(1, 1, figsize=(6.4, 4.8), dpi=200)
+    # lats_to_plot = [26, 49]
+    # lats_to_plot = np.linspace(0, 90, 7)
+    # colors = plt.cm.rainbow(np.linspace(0, 1, len(lats_to_plot)))[::-1]
+    # [
+    #     plt.plot(
+    #         times / 3600,
+    #         solar_flux_on_vertical(lats_to_plot[i], 173, times),
+    #         label="%iN Latitude" % lats_to_plot[i],
+    #         color=colors[i],
+    #         linewidth=3
+    #     ) for i in range(len(lats_to_plot))
+    # ]
+    # plt.grid(True)
+    # plt.legend()
+    # plt.title("Solar Flux on a Vertical Surface (Summer Solstice)")
+    # plt.xlabel("Time after Solar Noon [hours]")
+    # plt.ylabel(r"Solar Flux [W/m$^2$]")
+    # plt.tight_layout()
+    # plt.savefig("/Users/annickdewald/Desktop/Thesis/Photos/solar_vertical")
+    # plt.show()
+    #
+    # sns.set(font_scale=1)
+    #
+    # fig, ax = plt.subplots(1, 1, figsize=(6.4, 4.8), dpi=200)
+    # lats_to_plot = [26, 49]
+    # lats_to_plot = np.linspace(0, 90, 7)
+    # colors = plt.cm.rainbow(np.linspace(0, 1, len(lats_to_plot)))[::-1]
+    # [
+    #     plt.plot(
+    #         times / 3600,
+    #         solar_flux_on_angle(10, lats_to_plot[i], 173, times),
+    #         label="%iN Latitude" % lats_to_plot[i],
+    #         color=colors[i],
+    #         linewidth=3
+    #     ) for i in range(len(lats_to_plot))
+    # ]
+    # plt.grid(True)
+    # plt.legend()
+    # plt.title("Solar Flux on a Angle 10 Degrees off Vertical Surface (Summer Solstice)")
+    # plt.xlabel("Time after Solar Noon [hours]")
+    # plt.ylabel(r"Solar Flux [W/m$^2$]")
+    # plt.tight_layout()
+    # plt.savefig("/Users/annickdewald/Desktop/Thesis/Photos/solar_angle")
+    # plt.show()
+    #
+    # # Check scattering factor
+    # elevations = np.linspace(-10,90,800)
+    # scatter_factors = scattering_factor(elevations)
     #
     # import matplotlib.pyplot as plt
+    # import matplotlib.style as style
     # import seaborn as sns
-    #
-    # #
-    # # sns.set(font_scale=1)
-    # # latitudes = np.linspace(0, 80, 200)
-    # # day_of_years = np.arange(0, 365) + 1
-    # # times = np.linspace(0, 86400, 400)
-    # # latitude = 60
-    # # angle = 90
-    # # headings = np.linspace(0, 180, 400)
-    # #
-    # # fig, ax = plt.subplots(1, 1, figsize=(6.4, 4.8), dpi=200)
-    # # headings_to_plot = np.linspace(0, 180, 5)
-    # # colors = plt.cm.rainbow(np.linspace(0, 1, len(headings_to_plot)))[::-1]
-    # # [
-    # #     plt.plot(
-    # #         times / 3600,
-    # #         solar_flux_new(latitude,173, times, headings_to_plot[i], angle=0),
-    # #         label="%iN Headings" % headings_to_plot[i],
-    # #         color=colors[i],
-    # #         linewidth=3
-    # #     ) for i in range(len(headings_to_plot))
-    # # ]
-    # # plt.grid(True)
+    # sns.set(font_scale=1)
+    # fig, ax = plt.subplots(1, 1, figsize=(6.4, 4.8), dpi=200)
+    # plt.plot(elevations, scatter_factors,'.-')
+    # plt.xlabel(r"Elevation Angle [deg]")
+    # plt.ylabel(r"Scattering Factor")
+    # plt.title(r"Scattering Factor")
+    # plt.tight_layout()
     # # plt.legend()
-    # # plt.title("Solar Flux on a Horizontal Surface (Summer Solstice)")
-    # # plt.xlabel("Time after Solar Noon [hours]")
-    # # plt.ylabel(r"Solar Flux [W/m$^2$]")
-    # # plt.tight_layout()
-    # # plt.savefig("/Users/annickdewald/Desktop/Thesis/Photos/solar_horizontal")
-    # # plt.show()
-    # #
-    # #
-    # sns.set(font_scale=1)
-    #
-    # # fig, ax = plt.subplots(1, 1, figsize=(6.4, 4.8), dpi=200)
-    # # lats_to_plot = [26, 49]
-    # # lats_to_plot = np.linspace(0, 90, 7)
-    # # colors = plt.cm.rainbow(np.linspace(0, 1, len(lats_to_plot)))[::-1]
-    # # [
-    # #     plt.plot(
-    # #         times / 3600,
-    # #         solar_flux_on_horizontal(lats_to_plot[i], 173, times),
-    # #         label="%iN Latitude" % lats_to_plot[i],
-    # #         color=colors[i],
-    # #         linewidth=3
-    # #     ) for i in range(len(lats_to_plot))
-    # # ]
-    # # plt.grid(True)
-    # # plt.legend()
-    # # plt.title("Solar Flux on a Horizontal Surface (Summer Solstice)")
-    # # plt.xlabel("Time after Solar Noon [hours]")
-    # # plt.ylabel(r"Solar Flux [W/m$^2$]")
-    # # plt.tight_layout()
-    # # plt.savefig("/Users/annickdewald/Desktop/Thesis/Photos/solar_horizontal")
-    # # plt.show()
-    # # # #
-    # # sns.set(font_scale=1)
-    # #
-    # # fig, ax = plt.subplots(1, 1, figsize=(6.4, 4.8), dpi=200)
-    # # lats_to_plot = [26, 49]
-    # # lats_to_plot = np.linspace(0, 90, 7)
-    # # colors = plt.cm.rainbow(np.linspace(0, 1, len(lats_to_plot)))[::-1]
-    # # [
-    # #     plt.plot(
-    # #         times / 3600,
-    # #         solar_flux_on_vertical(lats_to_plot[i], 173, times),
-    # #         label="%iN Latitude" % lats_to_plot[i],
-    # #         color=colors[i],
-    # #         linewidth=3
-    # #     ) for i in range(len(lats_to_plot))
-    # # ]
-    # # plt.grid(True)
-    # # plt.legend()
-    # # plt.title("Solar Flux on a Vertical Surface (Summer Solstice)")
-    # # plt.xlabel("Time after Solar Noon [hours]")
-    # # plt.ylabel(r"Solar Flux [W/m$^2$]")
-    # # plt.tight_layout()
-    # # plt.savefig("/Users/annickdewald/Desktop/Thesis/Photos/solar_vertical")
-    # # plt.show()
-    # #
-    # # sns.set(font_scale=1)
-    # #
-    # # fig, ax = plt.subplots(1, 1, figsize=(6.4, 4.8), dpi=200)
-    # # lats_to_plot = [26, 49]
-    # # lats_to_plot = np.linspace(0, 90, 7)
-    # # colors = plt.cm.rainbow(np.linspace(0, 1, len(lats_to_plot)))[::-1]
-    # # [
-    # #     plt.plot(
-    # #         times / 3600,
-    # #         solar_flux_on_angle(10, lats_to_plot[i], 173, times),
-    # #         label="%iN Latitude" % lats_to_plot[i],
-    # #         color=colors[i],
-    # #         linewidth=3
-    # #     ) for i in range(len(lats_to_plot))
-    # # ]
-    # # plt.grid(True)
-    # # plt.legend()
-    # # plt.title("Solar Flux on a Angle 10 Degrees off Vertical Surface (Summer Solstice)")
-    # # plt.xlabel("Time after Solar Noon [hours]")
-    # # plt.ylabel(r"Solar Flux [W/m$^2$]")
-    # # plt.tight_layout()
-    # # plt.savefig("/Users/annickdewald/Desktop/Thesis/Photos/solar_angle")
-    # # plt.show()
-    # #
-    # # # Check scattering factor
-    # # elevations = np.linspace(-10,90,800)
-    # # scatter_factors = scattering_factor(elevations)
-    # #
-    # # import matplotlib.pyplot as plt
-    # # import matplotlib.style as style
-    # # import seaborn as sns
-    # # sns.set(font_scale=1)
-    # # fig, ax = plt.subplots(1, 1, figsize=(6.4, 4.8), dpi=200)
-    # # plt.plot(elevations, scatter_factors,'.-')
-    # # plt.xlabel(r"Elevation Angle [deg]")
-    # # plt.ylabel(r"Scattering Factor")
-    # # plt.title(r"Scattering Factor")
-    # # plt.tight_layout()
-    # # # plt.legend()
-    # # # plt.savefig("C:/Users/User/Downloads/temp.svg")
-    # # plt.show()
->>>>>>> 21ca3a64
+    # # plt.savefig("C:/Users/User/Downloads/temp.svg")
+    # plt.show()